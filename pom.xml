--- conflicted
+++ resolved
@@ -40,13 +40,6 @@
 		</dependency>
 		
 		<dependency>
-<<<<<<< HEAD
-			<groupId>org.apache.derby</groupId>
-			<artifactId>derby</artifactId>
-			<version>10.12.1.1</version>
-		</dependency>
-		
-=======
 			<groupId>jline</groupId>
 			<artifactId>jline</artifactId>
 			<version>${jline.version}</version>
@@ -57,9 +50,6 @@
 			<artifactId>derby</artifactId>
 			<version>${derby.version}</version>
 		</dependency>
-		
-		
->>>>>>> 30108537
 	</dependencies>
 	
 	<build>
