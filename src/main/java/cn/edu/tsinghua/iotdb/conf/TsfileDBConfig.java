package cn.edu.tsinghua.iotdb.conf;

import java.io.File;
import java.util.ArrayList;
import java.util.List;

import org.joda.time.DateTimeZone;

public class TsfileDBConfig {

	public static final String CONFIG_NAME = "iotdb-engine.properties";
	public static final String default_data_dir = "data";
	public static final String default_sys_dir = "system";
<<<<<<< HEAD
	public static final String default_tsfiel_dir = "settled";
=======
>>>>>>> 25254be6
	/**
	 * Port which JDBC server listens to
	 */
	public int rpcPort = 6667;

	/**
	 * Is write ahead log enable
	 */
	public boolean enableWal = false;

	/**
	 * When a certain amount of write ahead log is reached, it will be flushed to
	 * disk. It is possible to lose at most flush_wal_threshold operations
	 */
	public int flushWalThreshold = 10000;

	/**
	 * The cycle when write ahead log is periodically refreshed to disk(in
	 * milliseconds) It is possible to lose at most flush_wal_period_in_ms ms
	 * operations
	 */
	public long flushWalPeriodInMs = 10000;
	/**
	 * Data directory
	 */
	public String dataDir = null;
	/**
	 * System directory
	 */
	public String sysDir = null;
	/**
	 * Wal directory
	 */
	public String walDir = null;
	/**
	 * Data directory of Overflow data
	 */
	public String overflowDataDir = "overflow";

	/**
	 * Data directory of fileNode data
	 */
	public String fileNodeDir = "info";

	/**
	 * Data directory of bufferWrite data
	 */
<<<<<<< HEAD
	private String[] bufferWriteDirs = {"settled1", "settled2", "settled3"};
//	private String[] bufferWriteDirs = {"settled4", "settled5", "settled6"};

	/**
	 * Strategy of multiple directories
	 */
	public String multDirStrategyClassName = "cn.edu.tsinghua.iotdb.conf.directories.strategy.MinDirOccupiedSpaceFirstStrategy";
=======
	public String bufferWriteDir = "settled";
>>>>>>> 25254be6

	/**
	 * Data directory of metadata data
	 */
	public String metadataDir = "schema";

	/**
	 * Data directory of derby data
	 */
	public String derbyHome = "derby";

	/**
	 * Data directory of Write ahead log folder.
	 */
	public String walFolder = "wal";

	/**
	 * Data directory for index files (KV-match indexes)
	 */
	public String indexFileDir = "index";

	/**
	 * Temporary directory for temporary files of read (External Sort).
	 */
	public String readTmpFileDir = "readTmp";

	/**
	 * The maximum concurrent thread number for merging overflow.
	 * When the value<=0 or > CPU core number, use the CPU core number.
	 */
	public int mergeConcurrentThreads = Runtime.getRuntime().availableProcessors();

	/**
	 * Maximum number of folders open at the same time
	 */
	public int maxOpenFolder = 100;

	/**
	 * The amount of data that is read every time when IoTDB merge data.
	 */
	public int fetchSize = 10000;

	/**
	 * the maximum number of writing instances existing in same time.
	 */
	@Deprecated
	public int writeInstanceThreshold = 5;

	/**
	 * The period time of flushing data from memory to file. . The unit is second.
	 */
	public long periodTimeForFlush = 3600;

	/**
	 * The period time for merge overflow data with tsfile data. The unit is
	 * second.
	 */
	public long periodTimeForMerge = 7200;
	
	/**
	 * When set true, start timing flush and merge service. False, stop timing flush and merge service.
	 * Default is true.
	 */
	public boolean enableTimingCloseAndMerge = true;
	
	/**
	 * How many threads can concurrently flush. When <= 0, use CPU core number.
	 */
	public int concurrentFlushThread = Runtime.getRuntime().availableProcessors();

	public DateTimeZone timeZone = DateTimeZone.getDefault();
	
	/**
	 *  BufferWriteProcessor and OverflowProcessor will immediately flush if this threshold is reached.
	 */
	public long memThresholdWarning = (long) (0.5 * Runtime.getRuntime().maxMemory());

	/**
	 * No more insert is allowed if this threshold is reached.
	 */
	public long memThresholdDangerous = (long) (0.6 * Runtime.getRuntime().maxMemory());

	/**
	 * MemMonitorThread will check every such interval. If memThresholdWarning is reached, MemMonitorThread
	 * will inform FileNodeManager to flush.
	 */
	public long memMonitorInterval = 1000;  // in ms

	/**
	 * Decide how to control memory used by inserting data.
	 * 0 is RecordMemController, which count the size of every record (tuple).
	 * 1 is JVMMemController, which use JVM heap memory as threshold.
	 */
	public int memControllerType = 1;

	/**
	 * When a bufferwrite's metadata size (in byte) exceed this, the bufferwrite is forced closed.
	 */
	public long bufferwriteMetaSizeThreshold = 200 * 1024 * 1024L;

	/**
	 * When a bufferwrite's file size (in byte) exceed this, the bufferwrite is forced closed.
	 */
	public long bufferwriteFileSizeThreshold = 2 * 1024 * 1024 * 1024L;

	/**
	 * When a overflow's metadata size (in byte) exceed this, the overflow is forced closed.
	 */
	public long overflowMetaSizeThreshold = 20 * 1024 * 1024L;

	/**
	 * When a overflow's file size (in byte) exceed this, the overflow is forced closed.
	 */
	public long overflowFileSizeThreshold = 200 * 1024 * 1024L;


	/**
	 * If set false, MemMonitorThread and MemStatisticThread will not be created.
	 */
	public boolean enableMemMonitor = false;

	/**
	 * When set to true, small flush will be triggered periodically even if memory threshold is not exceeded.
	 */
	public boolean enableSmallFlush = false;

	/**
	 * The interval of small flush in ms.
	 */
	public long smallFlushInterval = 60 * 1000;

	/**
	 * The statMonitor writes statistics info into IoTDB every backLoopPeriodSec secs.
	 * Default value is 5s.
	 */
	public int backLoopPeriodSec = 5;

	/**
	 * Set true to enable statistics monitor service,
     * false to disable statistics service
	 */
	public boolean enableStatMonitor = false;

	/**
	 * Set the time interval when StatMonitor performs delete detection, default value is 600s,
	 */
	public int statMonitorDetectFreqSec = 60 * 10;

	/**
	 * Set the maximum time to keep monitor statistics information in IoTDB, default value is 600s
	 */
	public int statMonitorRetainIntervalSec = 60 * 10;

	/**
	 * Threshold for external sort. When using multi-line merging sort, if the count of lines exceed {@code externalSortThreshold}, it will
	 * trigger external sort.
	 */
	public int externalSortThreshold = 50;

	/**
	 * Cache size of {@code checkAndGetDataTypeCache} in {@link cn.edu.tsinghua.iotdb.metadata.MManager}
	 */
	public int mManagerCacheSize = 400000;

	/**
	 * The maximum size of a single log in byte. If a log exceeds this size, it cannot be written to WAL file.
	 */
	public int maxLogEntrySize = 4 * 1024 * 1024;

	public TsfileDBConfig() {}

	public void updatePath() {
		preUpdatePath();

		// update the paths of subdirectories in the dataDir
		if (dataDir.length() > 0 && !dataDir.endsWith(File.separator)) {
			dataDir = dataDir + File.separatorChar;
		}
<<<<<<< HEAD
		overflowDataDir = dataDir + overflowDataDir;

		if(bufferWriteDirs == null || bufferWriteDirs.length == 0){
			bufferWriteDirs = new String[]{default_tsfiel_dir};
		}
		for(int i = 0;i < bufferWriteDirs.length;i++){
			if(new File(bufferWriteDirs[i]).isAbsolute())continue;

			bufferWriteDirs[i] = dataDir + bufferWriteDirs[i];
		}

=======
		bufferWriteDir = dataDir + bufferWriteDir;
		overflowDataDir = dataDir + overflowDataDir;

>>>>>>> 25254be6
		// update the paths of subdirectories in the sysDir
		if (sysDir.length() > 0 && !sysDir.endsWith(File.separator)) {
			sysDir = sysDir + File.separatorChar;
		}
		fileNodeDir = sysDir + fileNodeDir;
		metadataDir = sysDir + metadataDir;

		// update the paths of subdirectories in the walDir
		if (walDir.length() > 0 && !walDir.endsWith(File.separator)) {
			walDir = walDir + File.separatorChar;
		}
		walFolder = walDir + walFolder;

		derbyHome = sysDir + derbyHome;
		indexFileDir = dataDir + indexFileDir;
<<<<<<< HEAD
=======
	}

    /*
     First, if dataDir is null, dataDir will be assigned the default value(i.e.,"data"+File.separatorChar+"data".
     Then, if dataDir is absolute, leave dataDir as it is. If dataDir is relative,
     dataDir will be converted to the complete version using non-empty %IOTDB_HOME%.
     e.g. for windows platform,
     |    IOTDB_HOME   |   dataDir before   |       dataDir  after      |
     |-----------------|--------------------|---------------------------|
     | D:\\iotdb\iotdb | null               | D:\\iotdb\iotdb\data\data |
     | D:\\iotdb\iotdb | dataDir            | D:\\iotdb\iotdb\dataDir   |
     | D:\\iotdb\iotdb | C:\\dataDir        | C:\\dataDir               |
     | D:\\iotdb\iotdb | ""                 | D:\\iotdb\iotdb\          |

     First, if sysDir is null, sysDir will be assigned the default value(i.e.,"data"+File.separatorChar+"system".
     Then, if sysDir is absolute, leave sysDir as it is. If sysDir is relative,
     sysDir will be converted to the complete version using non-empty %IOTDB_HOME%.
     e.g. for windows platform,
     |    IOTDB_HOME   |   sysDir before    |       sysDir  after         |
     |-----------------|--------------------|-----------------------------|
     | D:\\iotdb\iotdb | null               | D:\\iotdb\iotdb\data\system |
     | D:\\iotdb\iotdb | sysDir             | D:\\iotdb\iotdb\sysDir      |
     | D:\\iotdb\iotdb | C:\\sysDir         | C:\\sysDir                  |
     | D:\\iotdb\iotdb | ""                 | D:\\iotdb\iotdb\            |

     First, if walDir is null, walDir will be assigned the default value(i.e.,"data".
     Then, if walDir is absolute, leave walDir as it is. If walDir is relative,
     walDir will be converted to the complete version using non-empty %IOTDB_HOME%.
     e.g. for windows platform,
     |    IOTDB_HOME   |   walDir before    |       walDir  after         |
     |-----------------|--------------------|-----------------------------|
     | D:\\iotdb\iotdb | null               | D:\\iotdb\iotdb\data        |
     | D:\\iotdb\iotdb | walDir             | D:\\iotdb\iotdb\walDir      |
     | D:\\iotdb\iotdb | C:\\walDir         | C:\\walDir                  |
     | D:\\iotdb\iotdb | ""                 | D:\\iotdb\iotdb\            |

     */

	public void preUpdatePath() {
		if (dataDir == null) {
			dataDir = default_data_dir + File.separatorChar + default_data_dir;
		}
		if (sysDir == null) {
			sysDir = default_data_dir + File.separatorChar + default_sys_dir;
		}
		if (walDir == null) {
			walDir = default_data_dir;
		}

		List<String> dirs = new ArrayList<>();
		dirs.add(dataDir);
		dirs.add(sysDir);
		dirs.add(walDir);
		List<String> newdirs = new ArrayList<>();
		String homeDir = System.getProperty(TsFileDBConstant.IOTDB_HOME, null);
		for (int i = 0; i < 3; i++) {
			String dir = dirs.get(i);
			if (new File(dir).isAbsolute()) {
				continue;
			} else {
				if (homeDir != null) {
					if (homeDir.length() > 0) {
						if (!homeDir.endsWith(File.separator)) {
							dir = homeDir + File.separatorChar + dir;
						} else {
							dir = homeDir + dir;
						}
						dirs.set(i, dir);
					}
				}
			}
		}
		dataDir = dirs.get(0);
		sysDir = dirs.get(1);
		walDir = dirs.get(2);
>>>>>>> 25254be6
	}

    /*
     First, if dataDir is null, dataDir will be assigned the default value(i.e.,"data"+File.separatorChar+"data".
     Then, if dataDir is absolute, leave dataDir as it is. If dataDir is relative,
     dataDir will be converted to the complete version using non-empty %IOTDB_HOME%.
     e.g. for windows platform,
     |    IOTDB_HOME   |   dataDir before   |       dataDir  after      |
     |-----------------|--------------------|---------------------------|
     | D:\\iotdb\iotdb | null               | D:\\iotdb\iotdb\data\data |
     | D:\\iotdb\iotdb | dataDir            | D:\\iotdb\iotdb\dataDir   |
     | D:\\iotdb\iotdb | C:\\dataDir        | C:\\dataDir               |
     | D:\\iotdb\iotdb | ""                 | D:\\iotdb\iotdb\          |

     First, if sysDir is null, sysDir will be assigned the default value(i.e.,"data"+File.separatorChar+"system".
     Then, if sysDir is absolute, leave sysDir as it is. If sysDir is relative,
     sysDir will be converted to the complete version using non-empty %IOTDB_HOME%.
     e.g. for windows platform,
     |    IOTDB_HOME   |   sysDir before    |       sysDir  after         |
     |-----------------|--------------------|-----------------------------|
     | D:\\iotdb\iotdb | null               | D:\\iotdb\iotdb\data\system |
     | D:\\iotdb\iotdb | sysDir             | D:\\iotdb\iotdb\sysDir      |
     | D:\\iotdb\iotdb | C:\\sysDir         | C:\\sysDir                  |
     | D:\\iotdb\iotdb | ""                 | D:\\iotdb\iotdb\            |

     First, if walDir is null, walDir will be assigned the default value(i.e.,"data"+File.separatorChar+"data".
     Then, if walDir is absolute, leave walDir as it is. If walDir is relative,
     walDir will be converted to the complete version using non-empty %IOTDB_HOME%.
     e.g. for windows platform,
     |    IOTDB_HOME   |   walDir before    |       walDir  after         |
     |-----------------|--------------------|-----------------------------|
     | D:\\iotdb\iotdb | null               | D:\\iotdb\iotdb\data\wal    |
     | D:\\iotdb\iotdb | walDir             | D:\\iotdb\iotdb\walDir      |
     | D:\\iotdb\iotdb | C:\\walDir         | C:\\walDir                  |
     | D:\\iotdb\iotdb | ""                 | D:\\iotdb\iotdb\            |

     */

	public void preUpdatePath() {
		if (dataDir == null) {
			dataDir = default_data_dir + File.separatorChar + default_data_dir;
		}
		if (sysDir == null) {
			sysDir = default_data_dir + File.separatorChar + default_sys_dir;
		}
		if (walDir == null) {
			walDir = default_data_dir;
		}

		List<String> dirs = new ArrayList<>();
		dirs.add(dataDir);
		dirs.add(sysDir);
		dirs.add(walDir);
		List<String> newdirs = new ArrayList<>();
		String homeDir = System.getProperty(TsFileDBConstant.IOTDB_HOME, null);
		for (int i = 0; i < 3; i++) {
			String dir = dirs.get(i);
			if (new File(dir).isAbsolute()) {
				continue;
			} else {
				if (homeDir != null) {
					if (homeDir.length() > 0) {
						if (!homeDir.endsWith(File.separator)) {
							dir = homeDir + File.separatorChar + dir;
						} else {
							dir = homeDir + dir;
						}
						dirs.set(i, dir);
					}
				}
			}
		}
		dataDir = dirs.get(0);
		sysDir = dirs.get(1);
		walDir = dirs.get(2);
	}

	public String[] getBufferWriteDirs(){return bufferWriteDirs;}
}<|MERGE_RESOLUTION|>--- conflicted
+++ resolved
@@ -11,10 +11,7 @@
 	public static final String CONFIG_NAME = "iotdb-engine.properties";
 	public static final String default_data_dir = "data";
 	public static final String default_sys_dir = "system";
-<<<<<<< HEAD
 	public static final String default_tsfiel_dir = "settled";
-=======
->>>>>>> 25254be6
 	/**
 	 * Port which JDBC server listens to
 	 */
@@ -62,17 +59,12 @@
 	/**
 	 * Data directory of bufferWrite data
 	 */
-<<<<<<< HEAD
 	private String[] bufferWriteDirs = {"settled1", "settled2", "settled3"};
-//	private String[] bufferWriteDirs = {"settled4", "settled5", "settled6"};
 
 	/**
 	 * Strategy of multiple directories
 	 */
 	public String multDirStrategyClassName = "cn.edu.tsinghua.iotdb.conf.directories.strategy.MinDirOccupiedSpaceFirstStrategy";
-=======
-	public String bufferWriteDir = "settled";
->>>>>>> 25254be6
 
 	/**
 	 * Data directory of metadata data
@@ -251,7 +243,6 @@
 		if (dataDir.length() > 0 && !dataDir.endsWith(File.separator)) {
 			dataDir = dataDir + File.separatorChar;
 		}
-<<<<<<< HEAD
 		overflowDataDir = dataDir + overflowDataDir;
 
 		if(bufferWriteDirs == null || bufferWriteDirs.length == 0){
@@ -263,11 +254,6 @@
 			bufferWriteDirs[i] = dataDir + bufferWriteDirs[i];
 		}
 
-=======
-		bufferWriteDir = dataDir + bufferWriteDir;
-		overflowDataDir = dataDir + overflowDataDir;
-
->>>>>>> 25254be6
 		// update the paths of subdirectories in the sysDir
 		if (sysDir.length() > 0 && !sysDir.endsWith(File.separator)) {
 			sysDir = sysDir + File.separatorChar;
@@ -283,8 +269,6 @@
 
 		derbyHome = sysDir + derbyHome;
 		indexFileDir = dataDir + indexFileDir;
-<<<<<<< HEAD
-=======
 	}
 
     /*
@@ -310,13 +294,13 @@
      | D:\\iotdb\iotdb | C:\\sysDir         | C:\\sysDir                  |
      | D:\\iotdb\iotdb | ""                 | D:\\iotdb\iotdb\            |
 
-     First, if walDir is null, walDir will be assigned the default value(i.e.,"data".
+     First, if walDir is null, walDir will be assigned the default value(i.e.,"data"+File.separatorChar+"data".
      Then, if walDir is absolute, leave walDir as it is. If walDir is relative,
      walDir will be converted to the complete version using non-empty %IOTDB_HOME%.
      e.g. for windows platform,
      |    IOTDB_HOME   |   walDir before    |       walDir  after         |
      |-----------------|--------------------|-----------------------------|
-     | D:\\iotdb\iotdb | null               | D:\\iotdb\iotdb\data        |
+     | D:\\iotdb\iotdb | null               | D:\\iotdb\iotdb\data\wal    |
      | D:\\iotdb\iotdb | walDir             | D:\\iotdb\iotdb\walDir      |
      | D:\\iotdb\iotdb | C:\\walDir         | C:\\walDir                  |
      | D:\\iotdb\iotdb | ""                 | D:\\iotdb\iotdb\            |
@@ -360,82 +344,6 @@
 		dataDir = dirs.get(0);
 		sysDir = dirs.get(1);
 		walDir = dirs.get(2);
->>>>>>> 25254be6
-	}
-
-    /*
-     First, if dataDir is null, dataDir will be assigned the default value(i.e.,"data"+File.separatorChar+"data".
-     Then, if dataDir is absolute, leave dataDir as it is. If dataDir is relative,
-     dataDir will be converted to the complete version using non-empty %IOTDB_HOME%.
-     e.g. for windows platform,
-     |    IOTDB_HOME   |   dataDir before   |       dataDir  after      |
-     |-----------------|--------------------|---------------------------|
-     | D:\\iotdb\iotdb | null               | D:\\iotdb\iotdb\data\data |
-     | D:\\iotdb\iotdb | dataDir            | D:\\iotdb\iotdb\dataDir   |
-     | D:\\iotdb\iotdb | C:\\dataDir        | C:\\dataDir               |
-     | D:\\iotdb\iotdb | ""                 | D:\\iotdb\iotdb\          |
-
-     First, if sysDir is null, sysDir will be assigned the default value(i.e.,"data"+File.separatorChar+"system".
-     Then, if sysDir is absolute, leave sysDir as it is. If sysDir is relative,
-     sysDir will be converted to the complete version using non-empty %IOTDB_HOME%.
-     e.g. for windows platform,
-     |    IOTDB_HOME   |   sysDir before    |       sysDir  after         |
-     |-----------------|--------------------|-----------------------------|
-     | D:\\iotdb\iotdb | null               | D:\\iotdb\iotdb\data\system |
-     | D:\\iotdb\iotdb | sysDir             | D:\\iotdb\iotdb\sysDir      |
-     | D:\\iotdb\iotdb | C:\\sysDir         | C:\\sysDir                  |
-     | D:\\iotdb\iotdb | ""                 | D:\\iotdb\iotdb\            |
-
-     First, if walDir is null, walDir will be assigned the default value(i.e.,"data"+File.separatorChar+"data".
-     Then, if walDir is absolute, leave walDir as it is. If walDir is relative,
-     walDir will be converted to the complete version using non-empty %IOTDB_HOME%.
-     e.g. for windows platform,
-     |    IOTDB_HOME   |   walDir before    |       walDir  after         |
-     |-----------------|--------------------|-----------------------------|
-     | D:\\iotdb\iotdb | null               | D:\\iotdb\iotdb\data\wal    |
-     | D:\\iotdb\iotdb | walDir             | D:\\iotdb\iotdb\walDir      |
-     | D:\\iotdb\iotdb | C:\\walDir         | C:\\walDir                  |
-     | D:\\iotdb\iotdb | ""                 | D:\\iotdb\iotdb\            |
-
-     */
-
-	public void preUpdatePath() {
-		if (dataDir == null) {
-			dataDir = default_data_dir + File.separatorChar + default_data_dir;
-		}
-		if (sysDir == null) {
-			sysDir = default_data_dir + File.separatorChar + default_sys_dir;
-		}
-		if (walDir == null) {
-			walDir = default_data_dir;
-		}
-
-		List<String> dirs = new ArrayList<>();
-		dirs.add(dataDir);
-		dirs.add(sysDir);
-		dirs.add(walDir);
-		List<String> newdirs = new ArrayList<>();
-		String homeDir = System.getProperty(TsFileDBConstant.IOTDB_HOME, null);
-		for (int i = 0; i < 3; i++) {
-			String dir = dirs.get(i);
-			if (new File(dir).isAbsolute()) {
-				continue;
-			} else {
-				if (homeDir != null) {
-					if (homeDir.length() > 0) {
-						if (!homeDir.endsWith(File.separator)) {
-							dir = homeDir + File.separatorChar + dir;
-						} else {
-							dir = homeDir + dir;
-						}
-						dirs.set(i, dir);
-					}
-				}
-			}
-		}
-		dataDir = dirs.get(0);
-		sysDir = dirs.get(1);
-		walDir = dirs.get(2);
 	}
 
 	public String[] getBufferWriteDirs(){return bufferWriteDirs;}
