--- conflicted
+++ resolved
@@ -482,7 +482,6 @@
 			return false;
 		}
 	}
-<<<<<<< HEAD
 	
 	public void clearAllLastUpateTime(String namespacePath) throws FileNodeManagerException{
 		FileNodeProcessor fileNodeProcessor = null;
@@ -502,11 +501,8 @@
 		}
 	}
 	
-	public synchronized boolean closeOneFileNode(String namespacePath) throws FileNodeManagerException{
-=======
 
 	public synchronized boolean closeOneFileNode(String namespacePath) throws FileNodeManagerException {
->>>>>>> 2bbd6f14
 		if (fileNodeManagerStatus == FileNodeManagerStatus.NONE) {
 			fileNodeManagerStatus = FileNodeManagerStatus.CLOSE;
 			// check the filenode has bufferwrite or not
